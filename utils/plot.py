import matplotlib.pyplot as plt
import numpy as np
import torch
from matplotlib.ticker import MultipleLocator

<<<<<<< HEAD
LINE_COLORS = ['w', 'r', 'y', 'cyan', 'm', 'b', 'lime']
DIMENSIONS = {
    'spec': lambda x: (12, 9),
    'dur': lambda x: (max(12, min(48, x // 2)), 8),
    'curve': lambda x: (max(12, min(24, x // 256)), 8),
}

def get_bitmap_size(figure_kind, val=None):
    assert figure_kind in DIMENSIONS
    fig = plt.figure(figsize=DIMENSIONS[figure_kind](val))
    return figure_to_image(fig).shape
=======
>>>>>>> 3ae0e7db


def spec_to_figure(spec, vmin=None, vmax=None, title=''):
    if isinstance(spec, torch.Tensor):
        spec = spec.cpu().numpy()
    fig = plt.figure(figsize=DIMENSIONS['spec'](...))
    plt.pcolor(spec.T, vmin=vmin, vmax=vmax)
    plt.title(title, fontsize=22)
    plt.tight_layout()
    return fig


def dur_to_figure(dur_gt, dur_pred, txt, title=''):
    if isinstance(dur_gt, torch.Tensor):
        dur_gt = dur_gt.cpu().numpy()
    if isinstance(dur_pred, torch.Tensor):
        dur_pred = dur_pred.cpu().numpy()
    dur_gt = dur_gt.astype(np.int64)
    dur_pred = dur_pred.astype(np.int64)
    dur_gt = np.cumsum(dur_gt)
    dur_pred = np.cumsum(dur_pred)
    fig = plt.figure(figsize=DIMENSIONS['dur'](len(txt)))
    plt.vlines(dur_pred, 12, 22, colors='r', label='pred')
    plt.vlines(dur_gt, 0, 10, colors='b', label='gt')
    for i in range(len(txt)):
        shift = (i % 8) + 1
        plt.text((dur_pred[i-1] + dur_pred[i]) / 2 if i > 0 else dur_pred[i] / 2, 12 + shift, txt[i],
                 size=16, horizontalalignment='center')
        plt.text((dur_gt[i-1] + dur_gt[i]) / 2 if i > 0 else dur_gt[i] / 2, shift, txt[i],
                 size=16, horizontalalignment='center')
        plt.plot([dur_pred[i], dur_gt[i]], [12, 10], color='black', linewidth=2, linestyle=':')
    plt.yticks([])
    plt.xlim(0, max(dur_pred[-1], dur_gt[-1]))
    plt.title(title, fontsize=22)
    plt.legend()
    plt.tight_layout()
    return fig


<<<<<<< HEAD
def curve_to_figure(curve_gt, curve_pred=None, curve_base=None, grid=None, title=''):
=======
def pitch_note_to_figure(pitch_gt, pitch_pred=None, note_midi=None, note_dur=None, note_rest=None):
    if isinstance(pitch_gt, torch.Tensor):
        pitch_gt = pitch_gt.cpu().numpy()
    if isinstance(pitch_pred, torch.Tensor):
        pitch_pred = pitch_pred.cpu().numpy()
    if isinstance(note_midi, torch.Tensor):
        note_midi = note_midi.cpu().numpy()
    if isinstance(note_dur, torch.Tensor):
        note_dur = note_dur.cpu().numpy()
    if isinstance(note_rest, torch.Tensor):
        note_rest = note_rest.cpu().numpy()
    fig = plt.figure()
    if note_midi is not None and note_dur is not None:
        note_dur_acc = np.cumsum(note_dur)
        if note_rest is None:
            note_rest = np.zeros_like(note_midi, dtype=np.bool_)
        for i in range(len(note_midi)):
            # if note_rest[i]:
            #     continue
            plt.gca().add_patch(
                plt.Rectangle(
                    xy=(note_dur_acc[i-1] if i > 0 else 0, note_midi[i] - 0.5),
                    width=note_dur[i], height=1,
                    edgecolor='grey', fill=False,
                    linewidth=1.5, linestyle='--' if note_rest[i] else '-'
                )
            )
    plt.plot(pitch_gt, color='b', label='gt')
    if pitch_pred is not None:
        plt.plot(pitch_pred, color='r', label='pred')
    plt.gca().yaxis.set_major_locator(MultipleLocator(1))
    plt.grid(axis='y')
    plt.legend()
    plt.tight_layout()
    return fig


def curve_to_figure(curve_gt, curve_pred=None, curve_base=None, grid=None):
>>>>>>> 3ae0e7db
    if isinstance(curve_gt, torch.Tensor):
        curve_gt = curve_gt.cpu().numpy()
    if isinstance(curve_pred, torch.Tensor):
        curve_pred = curve_pred.cpu().numpy()
    if isinstance(curve_base, torch.Tensor):
        curve_base = curve_base.cpu().numpy()
    fig = plt.figure(figsize=DIMENSIONS['curve'](curve_gt.shape[0]))
    if curve_base is not None:
        plt.plot(curve_base, color='g', label='base')
    plt.plot(curve_gt, color='b', label='gt')
    if curve_pred is not None:
        plt.plot(curve_pred, color='r', label='pred')
    if grid is not None:
        plt.gca().yaxis.set_major_locator(MultipleLocator(grid))
    plt.grid(axis='y')
    plt.legend()
    plt.title(title, fontsize=22)
    plt.tight_layout()
    return fig


def distribution_to_figure(title, x_label, y_label, items: list, values: list, zoom=0.8):
    fig = plt.figure(figsize=(int(len(items) * zoom), 10))
    plt.bar(x=items, height=values)
    plt.tick_params(labelsize=15)
    plt.xlim(-1, len(items))
    for a, b in zip(items, values):
        plt.text(a, b, b, ha='center', va='bottom', fontsize=15)
    plt.grid()
    plt.title(title, fontsize=30)
    plt.xlabel(x_label, fontsize=20)
    plt.ylabel(y_label, fontsize=20)
    return fig

def figure_to_image(figures, close=True):
    """Render matplotlib figure to numpy format.

    Note that this requires the ``matplotlib`` package.

    Args:
        figure (matplotlib.pyplot.figure) or list of figures: figure or a list of figures
        close (bool): Flag to automatically close the figure

    Returns:
        numpy.array: image in [CHW] order
    """
    import numpy as np
    try:
        import matplotlib.pyplot as plt
        import matplotlib.backends.backend_agg as plt_backend_agg
    except ModuleNotFoundError:
        print('please install matplotlib')

    def render_to_rgb(figure):
        canvas = plt_backend_agg.FigureCanvasAgg(figure)
        canvas.draw()
        data = np.frombuffer(canvas.buffer_rgba(), dtype=np.uint8)
        w, h = figure.canvas.get_width_height()
        image_hwc = data.reshape([h, w, 4])[:, :, 0:3]
        image_chw = np.moveaxis(image_hwc, source=2, destination=0)
        if close:
            plt.close(figure)
        return image_chw

    if isinstance(figures, list):
        images = [render_to_rgb(figure) for figure in figures]
        return np.stack(images)
    else:
        image = render_to_rgb(figures)
        return image<|MERGE_RESOLUTION|>--- conflicted
+++ resolved
@@ -3,8 +3,6 @@
 import torch
 from matplotlib.ticker import MultipleLocator
 
-<<<<<<< HEAD
-LINE_COLORS = ['w', 'r', 'y', 'cyan', 'm', 'b', 'lime']
 DIMENSIONS = {
     'spec': lambda x: (12, 9),
     'dur': lambda x: (max(12, min(48, x // 2)), 8),
@@ -15,8 +13,6 @@
     assert figure_kind in DIMENSIONS
     fig = plt.figure(figsize=DIMENSIONS[figure_kind](val))
     return figure_to_image(fig).shape
-=======
->>>>>>> 3ae0e7db
 
 
 def spec_to_figure(spec, vmin=None, vmax=None, title=''):
@@ -56,9 +52,6 @@
     return fig
 
 
-<<<<<<< HEAD
-def curve_to_figure(curve_gt, curve_pred=None, curve_base=None, grid=None, title=''):
-=======
 def pitch_note_to_figure(pitch_gt, pitch_pred=None, note_midi=None, note_dur=None, note_rest=None):
     if isinstance(pitch_gt, torch.Tensor):
         pitch_gt = pitch_gt.cpu().numpy()
@@ -96,8 +89,7 @@
     return fig
 
 
-def curve_to_figure(curve_gt, curve_pred=None, curve_base=None, grid=None):
->>>>>>> 3ae0e7db
+def curve_to_figure(curve_gt, curve_pred=None, curve_base=None, grid=None, title=''):
     if isinstance(curve_gt, torch.Tensor):
         curve_gt = curve_gt.cpu().numpy()
     if isinstance(curve_pred, torch.Tensor):
