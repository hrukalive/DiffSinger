import os
import sys
import pathlib

import librosa
import numpy as np
import resampy
import torch
import torchcrepe
import tqdm

root_dir = pathlib.Path(__file__).resolve().parent.parent
os.environ['PYTHONPATH'] = str(root_dir)
sys.path.insert(0, str(root_dir))

from utils.binarizer_utils import get_pitch_parselmouth, get_mel_torch
from modules.vocoders.nsf_hifigan import NsfHifiGAN
from utils.infer_utils import save_wav
from utils.config_utils import read_full_config, print_config


def get_pitch(wav_data, mel, config, threshold=0.3):
    device = torch.device("cuda" if torch.cuda.is_available() else "cpu")
    # crepe只支持16khz采样率，需要重采样
    wav16k = resampy.resample(wav_data, config['audio_sample_rate'], 16000)
    wav16k_torch = torch.FloatTensor(wav16k).unsqueeze(0).to(device)

    # 频率范围
    f0_min = 40
    f0_max = 800

    # 重采样后按照hopsize=80,也就是5ms一帧分析f0
    f0, pd = torchcrepe.predict(wav16k_torch, 16000, 80, f0_min, f0_max, pad=True, model='full', batch_size=1024,
                                device=device, return_periodicity=True)

    # 滤波，去掉静音，设置uv阈值，参考原仓库readme
    pd = torchcrepe.filter.median(pd, 3)
    pd = torchcrepe.threshold.Silence(-60.)(pd, wav16k_torch, 16000, 80)
    f0 = torchcrepe.threshold.At(threshold)(f0, pd)
    f0 = torchcrepe.filter.mean(f0, 3)

    # 将nan频率（uv部分）转换为0频率
    f0 = torch.where(torch.isnan(f0), torch.full_like(f0, 0), f0)

    # 去掉0频率，并线性插值
    nzindex = torch.nonzero(f0[0]).squeeze()
    f0 = torch.index_select(f0[0], dim=0, index=nzindex).cpu().numpy()
    time_org = 0.005 * nzindex.cpu().numpy()
    time_frame = np.arange(len(mel)) * config['hop_size'] / config['audio_sample_rate']
    f0 = np.interp(time_frame, time_org, f0, left=f0[0], right=f0[-1])
    return f0


config, config_chain = read_full_config(pathlib.Path('configs/acoustic.yaml'))
print_config(config, config_chain)
device = torch.device("cuda" if torch.cuda.is_available() else "cpu")
vocoder = NsfHifiGAN(config)
in_path = '/data/dsun18/diffsinger/DiffSinger/data/Mine/Hisaka_Soft/raw/wavs'
out_path = '/dev/shm/dstest'
os.makedirs(out_path, exist_ok=True)
for filename in tqdm.tqdm(os.listdir(in_path)):
    if not filename.endswith('.wav'):
        continue
    wav, _ = librosa.load(os.path.join(in_path, filename), sr=config['audio_sample_rate'], mono=True)
    mel = get_mel_torch(
        wav, config['audio_sample_rate'], num_mel_bins=config['audio_num_mel_bins'],
        hop_size=config['hop_size'], win_size=config['win_size'], fft_size=config['fft_size'],
<<<<<<< HEAD
        fmin=config['fmin'], fmax=config['fmax'],
=======
        fmin=config['fmin'], fmax=config['fmax'], mel_base=config['mel_base'],
>>>>>>> 04ec04ad
        device=device
    )

    f0, _ = get_pitch_parselmouth(
        wav, samplerate=config['audio_sample_rate'], length=len(mel),
        hop_size=config['hop_size']
    )

    wav_out = vocoder.spec2wav(mel, f0=f0)
    save_wav(wav_out, os.path.join(out_path, filename), config['audio_sample_rate'])<|MERGE_RESOLUTION|>--- conflicted
+++ resolved
@@ -55,8 +55,8 @@
 print_config(config, config_chain)
 device = torch.device("cuda" if torch.cuda.is_available() else "cpu")
 vocoder = NsfHifiGAN(config)
-in_path = '/data/dsun18/diffsinger/DiffSinger/data/Mine/Hisaka_Soft/raw/wavs'
-out_path = '/dev/shm/dstest'
+in_path = 'path/to/input/wavs'
+out_path = 'path/to/output/wavs'
 os.makedirs(out_path, exist_ok=True)
 for filename in tqdm.tqdm(os.listdir(in_path)):
     if not filename.endswith('.wav'):
@@ -65,11 +65,7 @@
     mel = get_mel_torch(
         wav, config['audio_sample_rate'], num_mel_bins=config['audio_num_mel_bins'],
         hop_size=config['hop_size'], win_size=config['win_size'], fft_size=config['fft_size'],
-<<<<<<< HEAD
         fmin=config['fmin'], fmax=config['fmax'],
-=======
-        fmin=config['fmin'], fmax=config['fmax'], mel_base=config['mel_base'],
->>>>>>> 04ec04ad
         device=device
     )
 
