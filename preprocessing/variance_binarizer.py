--- conflicted
+++ resolved
@@ -104,7 +104,6 @@
 
     def load_meta_data(self, raw_data_dir: pathlib.Path, ph_map, ds_id, spk_id):
         meta_data_dict = {}
-<<<<<<< HEAD
         with open(raw_data_dir / 'transcriptions.csv', 'r', encoding='utf8') as f:
             for utterance_label in csv.DictReader(f):
                 utterance_label: dict
@@ -146,56 +145,9 @@
                         f'Lengths of note_seq and note_dur mismatch in \'{item_name}\'.'
                     assert any([note != 'rest' for note in temp_dict['note_seq']]), \
                         f'All notes are rest in \'{item_name}\'.'
-                meta_data_dict[f'{ds_id}:{item_name}'] = temp_dict
-=======
-
-        for utterance_label in csv.DictReader(
-                open(raw_data_dir / 'transcriptions.csv', 'r', encoding='utf8')
-        ):
-            utterance_label: dict
-            item_name = utterance_label['name']
-            item_idx = int(item_name.rsplit(DS_INDEX_SEP, maxsplit=1)[-1]) if DS_INDEX_SEP in item_name else 0
-
-            def require(attr):
-                if self.prefer_ds:
-                    value = self.load_attr_from_ds(ds_id, item_name, attr, item_idx)
-                else:
-                    value = None
-                if value is None:
-                    value = utterance_label.get(attr)
-                if value is None:
-                    raise ValueError(f'Missing required attribute {attr} of item \'{item_name}\'.')
-                return value
-
-            temp_dict = {
-                'ds_idx': item_idx,
-                'spk_id': spk_id,
-                'wav_fn': str(raw_data_dir / 'wavs' / f'{item_name}.wav'),
-                'ph_seq': require('ph_seq').split(),
-                'ph_dur': [float(x) for x in require('ph_dur').split()]
-            }
-
-            assert len(temp_dict['ph_seq']) == len(temp_dict['ph_dur']), \
-                f'Lengths of ph_seq and ph_dur mismatch in \'{item_name}\'.'
-
-            if hparams['predict_dur']:
-                temp_dict['ph_num'] = [int(x) for x in require('ph_num').split()]
-                assert len(temp_dict['ph_seq']) == sum(temp_dict['ph_num']), \
-                    f'Sum of ph_num does not equal length of ph_seq in \'{item_name}\'.'
-
-            if hparams['predict_pitch']:
-                temp_dict['note_seq'] = require('note_seq').split()
-                temp_dict['note_dur'] = [float(x) for x in require('note_dur').split()]
-                assert len(temp_dict['note_seq']) == len(temp_dict['note_dur']), \
-                    f'Lengths of note_seq and note_dur mismatch in \'{item_name}\'.'
-                assert any([note != 'rest' for note in temp_dict['note_seq']]), \
-                    f'All notes are rest in \'{item_name}\'.'
                 if hparams['use_glide_embed']:
                     temp_dict['note_glide'] = require('note_glide').split()
-
-            meta_data_dict[f'{ds_id}:{item_name}'] = temp_dict
-
->>>>>>> 3ae0e7db
+                meta_data_dict[f'{ds_id}:{item_name}'] = temp_dict
         self.items.update(meta_data_dict)
 
     def check_coverage(self):
