import matplotlib
import torch
import torch.distributions
import torch.optim
import torch.utils.data
from lightning.pytorch.trainer.states import RunningStage
from lightning.pytorch.utilities.rank_zero import rank_zero_debug

import utils
import utils.infer_utils
from basics.base_dataset import BaseDataset
from basics.base_task import BaseTask
from basics.base_vocoder import BaseVocoder
from modules.losses.diff_loss import DiffusionNoiseLoss
from modules.toplevel import DiffSingerAcoustic, ShallowDiffusionOutput
from modules.vocoders.registry import get_vocoder_cls
from training.acoustic_dataset import AcousticTrainingDataset
from utils.hparams import hparams
from utils.plot import figure_to_image, spec_to_figure

matplotlib.use('Agg')


class AcousticDataset(BaseDataset):
    def __init__(self, *args, **kwargs):
        super().__init__(*args, **kwargs)
        self.required_variances = {}  # key: variance name, value: padding value
        if hparams.get('use_energy_embed', False):
            self.required_variances['energy'] = 0.0
        if hparams.get('use_breathiness_embed', False):
            self.required_variances['breathiness'] = 0.0

        self.need_key_shift = hparams.get('use_key_shift_embed', False)
        self.need_speed = hparams.get('use_speed_embed', False)
        self.need_spk_id = hparams['use_spk_id']

    def collater(self, samples, max_len):
        batch = super().collater(samples)

        tokens = utils.collate_nd([s['tokens'] for s in samples], 0, max_len)
        f0 = utils.collate_nd([s['f0'] for s in samples], 0.0, max_len)
        mel2ph = utils.collate_nd([s['mel2ph'] for s in samples], 0, max_len)
        mel = utils.collate_nd([s['mel'] for s in samples], 0.0, max_len)
        batch.update({
            'tokens': tokens,
            'mel2ph': mel2ph,
            'mel': mel,
            'f0': f0,
            'mel_lengths': torch.LongTensor([s['mel'].shape[0] for s in samples]),
            'f0_lengths': torch.LongTensor([s['f0'].shape[0] for s in samples]),
        })
        for v_name, v_pad in self.required_variances.items():
            batch[v_name] = utils.collate_nd([s[v_name] for s in samples], v_pad, max_len)
        if self.need_key_shift:
            batch['key_shift'] = torch.FloatTensor([s['key_shift'] for s in samples])[:, None]
        if self.need_speed:
            batch['speed'] = torch.FloatTensor([s['speed'] for s in samples])[:, None]
        if self.need_spk_id:
            spk_ids = torch.LongTensor([s['spk_id'] for s in samples])
            batch['spk_ids'] = spk_ids
        return batch


class AcousticTask(BaseTask):
    def __init__(self):
        super().__init__()
<<<<<<< HEAD
        self.dataset_cls = AcousticDataset
        self.use_shallow_diffusion = hparams['use_shallow_diffusion']
        if self.use_shallow_diffusion:
            shallow_args = hparams['shallow_diffusion_args']
            self.train_aux_decoder = shallow_args['train_aux_decoder']
            self.train_diffusion = shallow_args['train_diffusion']

=======
        self.dataset_train_cls = AcousticTrainingDataset
        self.dataset_valid_cls = AcousticDataset
>>>>>>> 4e8e6241
        self.use_vocoder = hparams['infer'] or hparams['val_with_vocoder']
        if self.use_vocoder:
            self.vocoder: BaseVocoder = get_vocoder_cls(hparams)()
        self.logged_gt_wav = set()
        self.required_variances = []
        if hparams.get('use_energy_embed', False):
            self.required_variances.append('energy')
        if hparams.get('use_breathiness_embed', False):
            self.required_variances.append('breathiness')

    def build_model(self):
        return DiffSingerAcoustic(
            vocab_size=len(self.phone_encoder),
            out_dims=hparams['audio_num_mel_bins']
        )

    # noinspection PyAttributeOutsideInit
    def build_losses_and_metrics(self):
        if self.use_shallow_diffusion:
            self.aux_mel_loss = self.model.aux_decoder.get_loss()
            self.lambda_aux_mel_loss = hparams['lambda_aux_mel_loss']
        self.mel_loss = DiffusionNoiseLoss(loss_type=hparams['diff_loss_type'])

    def run_model(self, sample, infer=False):
        txt_tokens = sample['tokens']  # [B, T_ph]
        target = sample['mel']  # [B, T_s, M]
        mel2ph = sample['mel2ph']  # [B, T_s]
        f0 = sample['f0']
        variances = {
            v_name: sample[v_name]
            for v_name in self.required_variances
        }
        key_shift = sample.get('key_shift')
        speed = sample.get('speed')

        if hparams['use_spk_id']:
            spk_embed_id = sample['spk_ids']
        else:
            spk_embed_id = None
        output: ShallowDiffusionOutput = self.model(
            txt_tokens, mel2ph=mel2ph, f0=f0, **variances,
            key_shift=key_shift, speed=speed, spk_embed_id=spk_embed_id,
            gt_mel=target, infer=infer
        )

        if infer:
            return output
        else:
            losses = {}

            if output.aux_out is not None:
                aux_out = output.aux_out
                aux_mel_loss = self.lambda_aux_mel_loss * self.aux_mel_loss(aux_out, target)
                losses['aux_mel_loss'] = aux_mel_loss

            if output.diff_out is not None:
                x_recon, x_noise = output.diff_out
                mel_loss = self.mel_loss(x_recon, x_noise, nonpadding=(mel2ph > 0).unsqueeze(-1).float())
                losses['mel_loss'] = mel_loss

            return losses

    def on_train_start(self):
        if self.use_vocoder and self.vocoder.get_device() != self.device:
            self.vocoder.to_device(self.device)

    def _on_validation_start(self):
        if self.use_vocoder and self.vocoder.get_device() != self.device:
            self.vocoder.to_device(self.device)
        num_valid_plots = min(hparams['num_valid_plots'], len(self.valid_dataset))
        valid_per_replica = -(-num_valid_plots // self.num_replicas)
        max_mel_len = max(self.valid_dataset.sizes[:num_valid_plots])
        max_wav_len = max_mel_len * hparams['hop_size'] + hparams['win_size']
        fig = spec_to_figure(torch.zeros((2, 2)))
        img = figure_to_image(fig)
        self.validation_results = {
            'idxs': -torch.ones(valid_per_replica, dtype=torch.long),
            'mel_imgs': torch.zeros((valid_per_replica, *img.shape), dtype=torch.uint8),
            # 'mels': torch.zeros(valid_per_replica, max_mel_len, hparams['audio_num_mel_bins'] * 3),
            # 'mel_lens': torch.zeros(valid_per_replica, dtype=torch.long),
            
        }
        if self.use_vocoder:
            self.validation_results['wavs'] = torch.zeros(valid_per_replica, max_wav_len)
            self.validation_results['wav_lens'] = torch.zeros(valid_per_replica, dtype=torch.long)
        # Logging GT wav to tensorboard if not yet logged
        if self.trainer.is_global_zero:
            for idx in range(num_valid_plots):
                if idx not in self.logged_gt_wav:
                    rank_zero_debug(f'logging gt wav {idx}')
                    sample = self.valid_dataset[idx]
                    gt_wav = self.vocoder.spec2wav_torch(
                        sample['mel'].to(self.device).unsqueeze(0),
                        f0=sample['f0'].to(self.device).unsqueeze(0)
                    )
                    self.logger.experiment.add_audio(
                        f'gt_{idx}',
                        gt_wav,
                        sample_rate=hparams['audio_sample_rate'],
                        global_step=self.global_step
                    )
                    self.logged_gt_wav.add(idx)
        self.trainer.strategy.barrier()


    def _validation_step(self, sample, batch_idx):
        data_idx_base = batch_idx * (self.num_replicas * self.valid_sampler.max_batch_size) + self.global_rank
        losses = self.run_model(sample, infer=False)
<<<<<<< HEAD

        if batch_idx < hparams['num_valid_plots'] \
                and (self.trainer.distributed_sampler_kwargs or {}).get('rank', 0) == 0:
            mel_out: ShallowDiffusionOutput = self.run_model(sample, infer=True)

            if self.use_vocoder:
                self.plot_wav(
                    batch_idx, gt_mel=sample['mel'],
                    aux_mel=mel_out.aux_out, diff_mel=mel_out.diff_out,
                    f0=sample['f0']
                )
            if mel_out.aux_out is not None:
                self.plot_mel(batch_idx, sample['mel'], mel_out.aux_out, name=f'auxmel_{batch_idx}')
            if mel_out.diff_out is not None:
                self.plot_mel(batch_idx, sample['mel'], mel_out.diff_out, name=f'diffmel_{batch_idx}')

=======
        num_valid_plots = min(hparams['num_valid_plots'], len(self.valid_dataset))
        if data_idx_base < num_valid_plots and self.trainer.state.stage is RunningStage.VALIDATING:
            pred_mels = self.run_model(sample, infer=True)
            vmin = hparams['mel_vmin']
            vmax = hparams['mel_vmax']
            spec_cat = torch.cat([(pred_mels - sample['mel']).abs() + vmin, sample['mel'], pred_mels], -1)
            for idx in range(sample['size']):
                data_idx = data_idx_base + idx * self.num_replicas
                val_idx = idx + batch_idx * self.valid_sampler.max_batch_size
                if data_idx < num_valid_plots:
                    mel_len = sample['mel_lengths'][idx]
                    # gt_mel = sample['mel'][idx, :mel_len].unsqueeze(0)
                    # spec_cat = torch.cat([(pred_mel - gt_mel).abs() + hparams['mel_vmin'], gt_mel, pred_mel], -1)
                    self.validation_results['idxs'][val_idx] = data_idx
                    self.validation_results['mel_imgs'][val_idx] = torch.tensor(figure_to_image(spec_to_figure(spec_cat[idx, :mel_len, :], vmin, vmax)))
                    # self.validation_results['mels'][val_idx, :mel_len] = spec_cat[0]
                    # self.validation_results['mel_lens'][val_idx] = mel_len
                    if self.use_vocoder:
                        f0_len = sample['f0_lengths'][idx]
                        f0 = sample['f0'][idx, :f0_len].unsqueeze(0)
                        pred_mel = pred_mels[idx, :mel_len].unsqueeze(0)
                        pred_wav = self.vocoder.spec2wav_torch(pred_mel, f0=f0)
                        wav_len = pred_wav.shape[-1]
                        self.validation_results['wavs'][val_idx, :wav_len] = pred_wav
                        self.validation_results['wav_lens'][val_idx] = wav_len
>>>>>>> 4e8e6241
        return losses, sample['size']

    def _on_validation_epoch_end(self):
        if self.trainer.state.stage is RunningStage.VALIDATING:
            gathered = self.all_gather(self.validation_results)
            if self.trainer.is_global_zero:
                gathered = {
                    k: v.transpose(0, 1).flatten(0, 1)
                    for k, v in gathered.items()
                }
                for idx, mel_img in zip(
                    gathered['idxs'],
                    gathered['mel_imgs']
                ):
                    if idx < 0:
                        continue
                    self.logger.experiment.add_image(
                        f'diffmel_{idx}',
                        mel_img,
                        self.global_step
                    )
                if self.use_vocoder:
                    for idx, wav_len, wav in zip(
                        gathered['idxs'],
                        gathered['wav_lens'],
                        gathered['wavs']
                    ):
                        if idx < 0:
                            continue
                        self.logger.experiment.add_audio(
                            f'pred_{idx}',
                            wav[:wav_len],
                            sample_rate=hparams['audio_sample_rate'],
                            global_step=self.global_step
                        )
        self.trainer.strategy.barrier()

    ############
    # validation plots
    ############
    def plot_wav(self, batch_idx, gt_mel, aux_mel=None, diff_mel=None, f0=None):
        gt_mel = gt_mel[0].cpu().numpy()
        if aux_mel is not None:
            aux_mel = aux_mel[0].cpu().numpy()
        if diff_mel is not None:
            diff_mel = diff_mel[0].cpu().numpy()
        f0 = f0[0].cpu().numpy()
        if batch_idx not in self.logged_gt_wav:
            gt_wav = self.vocoder.spec2wav(gt_mel, f0=f0)
            self.logger.experiment.add_audio(f'gt_{batch_idx}', gt_wav, sample_rate=hparams['audio_sample_rate'],
                                             global_step=self.global_step)
            self.logged_gt_wav.add(batch_idx)
        if aux_mel is not None:
            aux_wav = self.vocoder.spec2wav(aux_mel, f0=f0)
            self.logger.experiment.add_audio(f'aux_{batch_idx}', aux_wav, sample_rate=hparams['audio_sample_rate'],
                                             global_step=self.global_step)
        if diff_mel is not None:
            diff_wav = self.vocoder.spec2wav(diff_mel, f0=f0)
            self.logger.experiment.add_audio(f'diff_{batch_idx}', diff_wav, sample_rate=hparams['audio_sample_rate'],
                                             global_step=self.global_step)

    def plot_mel(self, batch_idx, spec, spec_out, name=None):
        name = f'mel_{batch_idx}' if name is None else name
        vmin = hparams['mel_vmin']
        vmax = hparams['mel_vmax']
        spec_cat = torch.cat([(spec_out - spec).abs() + vmin, spec, spec_out], -1)
        self.logger.experiment.add_figure(name, spec_to_figure(spec_cat[0], vmin, vmax), self.global_step)

    def plot_curve(self, batch_idx, gt_curve, pred_curve, curve_name='curve'):
        name = f'{curve_name}_{batch_idx}'
        gt_curve = gt_curve[0].cpu().numpy()
        pred_curve = pred_curve[0].cpu().numpy()
        self.logger.experiment.add_figure(name, curve_to_figure(gt_curve, pred_curve), self.global_step)<|MERGE_RESOLUTION|>--- conflicted
+++ resolved
@@ -64,18 +64,14 @@
 class AcousticTask(BaseTask):
     def __init__(self):
         super().__init__()
-<<<<<<< HEAD
-        self.dataset_cls = AcousticDataset
+        self.dataset_train_cls = AcousticTrainingDataset
+        self.dataset_valid_cls = AcousticDataset
         self.use_shallow_diffusion = hparams['use_shallow_diffusion']
         if self.use_shallow_diffusion:
             shallow_args = hparams['shallow_diffusion_args']
             self.train_aux_decoder = shallow_args['train_aux_decoder']
             self.train_diffusion = shallow_args['train_diffusion']
 
-=======
-        self.dataset_train_cls = AcousticTrainingDataset
-        self.dataset_valid_cls = AcousticDataset
->>>>>>> 4e8e6241
         self.use_vocoder = hparams['infer'] or hparams['val_with_vocoder']
         if self.use_vocoder:
             self.vocoder: BaseVocoder = get_vocoder_cls(hparams)()
@@ -153,14 +149,17 @@
         img = figure_to_image(fig)
         self.validation_results = {
             'idxs': -torch.ones(valid_per_replica, dtype=torch.long),
-            'mel_imgs': torch.zeros((valid_per_replica, *img.shape), dtype=torch.uint8),
+            'aux_mel_imgs': torch.zeros((valid_per_replica, *img.shape), dtype=torch.uint8),
+            'pred_mel_imgs': torch.zeros((valid_per_replica, *img.shape), dtype=torch.uint8),
             # 'mels': torch.zeros(valid_per_replica, max_mel_len, hparams['audio_num_mel_bins'] * 3),
             # 'mel_lens': torch.zeros(valid_per_replica, dtype=torch.long),
             
         }
         if self.use_vocoder:
-            self.validation_results['wavs'] = torch.zeros(valid_per_replica, max_wav_len)
-            self.validation_results['wav_lens'] = torch.zeros(valid_per_replica, dtype=torch.long)
+            self.validation_results['aux_wavs'] = torch.zeros(valid_per_replica, max_wav_len)
+            self.validation_results['aux_wav_lens'] = torch.zeros(valid_per_replica, dtype=torch.long)
+            self.validation_results['pred_wavs'] = torch.zeros(valid_per_replica, max_wav_len)
+            self.validation_results['pred_wav_lens'] = torch.zeros(valid_per_replica, dtype=torch.long)
         # Logging GT wav to tensorboard if not yet logged
         if self.trainer.is_global_zero:
             for idx in range(num_valid_plots):
@@ -184,50 +183,38 @@
     def _validation_step(self, sample, batch_idx):
         data_idx_base = batch_idx * (self.num_replicas * self.valid_sampler.max_batch_size) + self.global_rank
         losses = self.run_model(sample, infer=False)
-<<<<<<< HEAD
-
-        if batch_idx < hparams['num_valid_plots'] \
-                and (self.trainer.distributed_sampler_kwargs or {}).get('rank', 0) == 0:
-            mel_out: ShallowDiffusionOutput = self.run_model(sample, infer=True)
-
-            if self.use_vocoder:
-                self.plot_wav(
-                    batch_idx, gt_mel=sample['mel'],
-                    aux_mel=mel_out.aux_out, diff_mel=mel_out.diff_out,
-                    f0=sample['f0']
-                )
-            if mel_out.aux_out is not None:
-                self.plot_mel(batch_idx, sample['mel'], mel_out.aux_out, name=f'auxmel_{batch_idx}')
-            if mel_out.diff_out is not None:
-                self.plot_mel(batch_idx, sample['mel'], mel_out.diff_out, name=f'diffmel_{batch_idx}')
-
-=======
         num_valid_plots = min(hparams['num_valid_plots'], len(self.valid_dataset))
         if data_idx_base < num_valid_plots and self.trainer.state.stage is RunningStage.VALIDATING:
-            pred_mels = self.run_model(sample, infer=True)
+            mel_out: ShallowDiffusionOutput = self.run_model(sample, infer=True)
             vmin = hparams['mel_vmin']
             vmax = hparams['mel_vmax']
-            spec_cat = torch.cat([(pred_mels - sample['mel']).abs() + vmin, sample['mel'], pred_mels], -1)
+            aux_spec_cat = torch.cat([(mel_out.aux_out - sample['mel']).abs() + vmin, sample['mel'], mel_out.aux_out], -1)
+            pred_spec_cat = torch.cat([(mel_out.diff_out - sample['mel']).abs() + vmin, sample['mel'], mel_out.diff_out], -1)
             for idx in range(sample['size']):
                 data_idx = data_idx_base + idx * self.num_replicas
                 val_idx = idx + batch_idx * self.valid_sampler.max_batch_size
                 if data_idx < num_valid_plots:
                     mel_len = sample['mel_lengths'][idx]
-                    # gt_mel = sample['mel'][idx, :mel_len].unsqueeze(0)
-                    # spec_cat = torch.cat([(pred_mel - gt_mel).abs() + hparams['mel_vmin'], gt_mel, pred_mel], -1)
                     self.validation_results['idxs'][val_idx] = data_idx
-                    self.validation_results['mel_imgs'][val_idx] = torch.tensor(figure_to_image(spec_to_figure(spec_cat[idx, :mel_len, :], vmin, vmax)))
-                    # self.validation_results['mels'][val_idx, :mel_len] = spec_cat[0]
-                    # self.validation_results['mel_lens'][val_idx] = mel_len
+                    self.validation_results['aux_mel_imgs'][val_idx] = torch.tensor(
+                        figure_to_image(spec_to_figure(aux_spec_cat[idx, :mel_len, :], vmin, vmax))
+                    )
+                    self.validation_results['pred_mel_imgs'][val_idx] = torch.tensor(
+                        figure_to_image(spec_to_figure(pred_spec_cat[idx, :mel_len, :], vmin, vmax))
+                    )
                     if self.use_vocoder:
                         f0_len = sample['f0_lengths'][idx]
                         f0 = sample['f0'][idx, :f0_len].unsqueeze(0)
-                        pred_mel = pred_mels[idx, :mel_len].unsqueeze(0)
+                        aux_mel = mel_out.aux_out[idx, :mel_len].unsqueeze(0)
+                        aux_wav = self.vocoder.spec2wav_torch(aux_mel, f0=f0)
+                        aux_wav_len = aux_wav.shape[-1]
+                        pred_mel = mel_out.diff_out[idx, :mel_len].unsqueeze(0)
                         pred_wav = self.vocoder.spec2wav_torch(pred_mel, f0=f0)
-                        wav_len = pred_wav.shape[-1]
-                        self.validation_results['wavs'][val_idx, :wav_len] = pred_wav
-                        self.validation_results['wav_lens'][val_idx] = wav_len
->>>>>>> 4e8e6241
+                        pred_wav_len = pred_wav.shape[-1]
+                        self.validation_results['aux_wavs'][val_idx, :aux_wav_len] = aux_wav
+                        self.validation_results['aux_wav_lens'][val_idx] = aux_wav_len
+                        self.validation_results['pred_wavs'][val_idx, :pred_wav_len] = pred_wav
+                        self.validation_results['pred_wav_lens'][val_idx] = pred_wav_len
         return losses, sample['size']
 
     def _on_validation_epoch_end(self):
